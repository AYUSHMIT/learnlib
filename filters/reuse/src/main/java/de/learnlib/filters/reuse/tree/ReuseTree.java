/* Copyright (C) 2013 TU Dortmund
 * This file is part of LearnLib, http://www.learnlib.de/.
 * 
 * LearnLib is free software; you can redistribute it and/or
 * modify it under the terms of the GNU Lesser General Public
 * License version 3.0 as published by the Free Software Foundation.
 * 
 * LearnLib is distributed in the hope that it will be useful,
 * but WITHOUT ANY WARRANTY; without even the implied warranty of
 * MERCHANTABILITY or FITNESS FOR A PARTICULAR PURPOSE.  See the GNU
 * Lesser General Public License for more details.
 * 
 * You should have received a copy of the GNU Lesser General Public
 * License along with LearnLib; if not, see
 * <http://www.gnu.de/documents/lgpl.en.html>.
 */
package de.learnlib.filters.reuse.tree;

import de.learnlib.filters.reuse.ReuseCapableOracle.QueryResult;
import de.learnlib.filters.reuse.ReuseException;
import de.learnlib.filters.reuse.ReuseOracle;
import de.learnlib.filters.reuse.tree.ReuseNode.NodeResult;
import net.automatalib.graphs.abstractimpl.AbstractGraph;
import net.automatalib.graphs.dot.DOTPlottableGraph;
import net.automatalib.graphs.dot.GraphDOTHelper;
import net.automatalib.words.Alphabet;
import net.automatalib.words.Word;
import net.automatalib.words.WordBuilder;

import java.util.ArrayList;
import java.util.Collection;
import java.util.HashSet;
import java.util.Objects;
import java.util.Set;

/**
 * The {@link ReuseTree} is a tree like structure consisting of nodes (see
 * {@link ReuseNode}) and edges (see {@link ReuseEdge}) that is used by the
 * {@link ReuseOracle}:
 * <ul>
 * <li>Nodes may contain a system state (see {@link ReuseNode#getSystemState()})
 * that could be used for executing suffixes of membership queries. Each node
 * consists of a (possible empty) set of outgoing edges.
 * <li>Edges consists beside source and target node of input and output
 * behavior.
 * </ul>
 * The {@link ReuseTree} is the central data structure that maintains observed
 * behavior from the SUL and maintains also available system states. The
 * {@link ReuseTree} is only 'tree like' since it may contain reflexive edges at
 * nodes (only possible if {@link ReuseTreeBuilder#withFailureOutputs(Set)} or
 * {@link ReuseTreeBuilder#withInvariantInputs(Set)} is set).
 * 
 * @author Oliver Bauer <oliver.bauer@tu-dortmund.de>
 * 
 * @param <S> system state class
 * @param <I> input symbol class
 * @param <O> output symbol class
 */
public class ReuseTree<S, I, O> extends AbstractGraph<ReuseNode<S, I, O>, ReuseEdge<S, I, O>>
	implements DOTPlottableGraph<ReuseNode<S, I, O>, ReuseEdge<S, I, O>> {
	
	public static class ReuseTreeBuilder<S,I,O> {
		// mandatory
		private Alphabet<I> alphabet;
		private boolean invalidateSystemstates;
		
		// optional
		private SystemStateHandler<S> systemStateHandler;
		private Set<I> invariantInputSymbols;
		private Set<O> failureOutputSymbols;		
		
		public ReuseTreeBuilder(Alphabet<I> alphabet, boolean invalidateSystemstates) {
			this.alphabet = alphabet;
			this.invalidateSystemstates = invalidateSystemstates;
			this.systemStateHandler = new SystemStateHandler<S>() {
				@Override
				public void dispose(final S state) {
				}
			};
			this.invariantInputSymbols = new HashSet<>();
			this.failureOutputSymbols = new HashSet<>();
		}
		
		public ReuseTreeBuilder<S,I,O> withSystemStateHandler(SystemStateHandler<S> systemStateHandler) {
			this.systemStateHandler = systemStateHandler;
			return this;
		}
		
		public ReuseTreeBuilder<S,I,O> withInvariantInputs(Set<I> inputs) {
			this.invariantInputSymbols = inputs;
			return this;
		}
		
		public ReuseTreeBuilder<S,I,O> withFailureOutputs(Set<O> outputs) {
			this.failureOutputSymbols = outputs;
			return this;
		}
		
		public ReuseTree<S, I, O> build() {
			return new ReuseTree<>(this);
		}
	}
	
	private final Alphabet<I> alphabet;
	private final int alphabetSize;
	
	private final Set<I> invariantInputSymbols;
	private final Set<O> failureOutputSymbols;

	private final boolean invalidateSystemstates;
	private final SystemStateHandler<S> systemStateHandler;

	/** Maybe reset to zero, see {@link ReuseTree#clearTree()} */
	private int nodeCount = 0;
	/** Maybe reinitialized , see {@link ReuseTree#clearTree()} */
	private ReuseNode<S, I, O> root;
	
	private ReuseTree(ReuseTreeBuilder<S,I,O> builder) {
		this.alphabet = builder.alphabet;
		this.invalidateSystemstates = builder.invalidateSystemstates;
		this.systemStateHandler = builder.systemStateHandler;
		this.invariantInputSymbols = builder.invariantInputSymbols;
		this.failureOutputSymbols = builder.failureOutputSymbols;
		
		// local and not configurable
		this.alphabetSize = alphabet.size();
		this.root = new ReuseNode<>(nodeCount++, alphabetSize);
	}

	/**
	 * Returns the root {@link ReuseNode} of the {@link ReuseTree}.
	 * 
	 * @return root The root of the tree, never <code>null</code>.
	 */
	public final synchronized ReuseNode<S, I, O> getRoot() {
		return this.root;
	}

	/**
	 * Returns the known output for the given query or <code>null</code> if not
	 * known.
	 * 
	 * @param query
	 *            Not allowed to be <code>null</code>.
	 * @return The output for <code>query</code> if already known from the
	 *         {@link ReuseTree} or <code>null</code> if unknown.
	 */
	public final synchronized Word<O> getOutput(final Word<I> query) {
		if (query == null) {
			String msg = "Query is not allowed to be null.";
			throw new IllegalArgumentException(msg);
		}

		WordBuilder<O> output = new WordBuilder<>();

		ReuseNode<S, I, O> sink = getRoot();
		ReuseNode<S, I, O> node;
		ReuseEdge<S, I, O> edge;
		for (I symbol : query) {
			int index = alphabet.getSymbolIndex(symbol);
			edge = sink.getEdgeWithInput(index);

			if (edge == null) {
				return null;
			}

			node = edge.getTarget();
			output.add(edge.getOutput());
			sink = node;
		}

		return output.toWord();
	}

	/**
	 * This method removes all system states from the tree. The tree structure
	 * remains, but there will be nothing for reusage.
	 * <p>
	 * The {@link SystemStateHandler} (
	 * {@link #setSystemStateHandler(SystemStateHandler)}) will be informed
	 * about all disposings.
	 */
	public final synchronized void disposeSystemstates() {
		disposeSystemstates(getRoot());
	}

	private void disposeSystemstates(ReuseNode<S, I, O> node) {
		if (node.getSystemState() != null) {
			systemStateHandler.dispose(node.getSystemState());
		}
		node.setSystemState(null);
		for (ReuseEdge<S, I, O> edge : node.getEdges()) {
			if (edge != null) {
				if (!edge.getTarget().equals(node)) {
					// only for non reflexive edges, there are no circles in a tree
					disposeSystemstates(edge.getTarget());
				}
			}
		}
	}

	/**
	 * Clears the whole tree which means the root will be reinitialized by a new
	 * {@link ReuseNode} and all invariant input symbols as well as all failure
	 * output symbols will be removed.
	 * <p>
	 * The {@link SystemStateHandler} (
	 * {@link #setSystemStateHandler(SystemStateHandler)}) will <b>not</b> be
	 * informed about any disposings.
	 */
<<<<<<< HEAD
	public synchronized void clearTree() {
=======
	public void clearTree() {
		this.nodeCount = 0;
>>>>>>> 569b28f9
		this.root = new ReuseNode<>(nodeCount++, alphabetSize);
		this.invariantInputSymbols.clear();
		this.failureOutputSymbols.clear();
	}

	/**
	 * Returns a reuseable {@link NodeResult} with system state 
	 * or <code>null</code> if none such exists. If
	 * ''oldInvalidated'' was set to <code>true</code> (in the {@link ReuseOracle})
	 * the system state is already removed from the tree whenever
	 * one was available.
	 * 
	 * @param query
	 *            Not allowed to be <code>null</code>.
	 * @return
	 */
<<<<<<< HEAD
	public synchronized NodeResult<S, I, O> getReuseableSystemState(Word<I> query) {
=======
	public NodeResult<S,I,O> fetchSystemState(Word<I> query) {
>>>>>>> 569b28f9
		if (query == null) {
			String msg = "Query is not allowed to be null.";
			throw new IllegalArgumentException(msg);
		}

		int length = 0;

		ReuseNode<S, I, O> sink = getRoot();
		ReuseNode<S, I, O> lastState = null;
		if (sink.getSystemState() != null) {
			lastState = sink;
		}

		ReuseNode<S, I, O> node;
		for (int i = 0; i < query.size(); i++) {
			node = sink.getTargetNodeForInput(alphabet.getSymbolIndex(query.getSymbol(i)));

			if (node == null) {
				// we have reached longest known prefix
				break;
			}

			sink = node;
			if (sink.getSystemState() != null) {
				lastState = sink;
				length = i + 1;
			}
		}

		if (lastState == null) {
			return null;
		} else {
			S systemState = lastState.getSystemState();
			if (invalidateSystemstates) {
				lastState.setSystemState(null);
			}
			return new NodeResult<>(lastState, systemState, length);
		}
	}

	/**
	 * Inserts the given {@link Word} with {@link QueryResult} into the tree
	 * starting from the root node of the tree. For the longest known prefix of
	 * the given {@link Word} there will be no new nodes or edges created.
	 * <p>
	 * Will be called from the {@link ReuseOracle} if no system state was
	 * available for reusage for the query (otherwise
	 * {@link #insert(Word, ReuseNode, QueryResult)} would be called). The last
	 * node reached by the last symbol of the query will hold the system state
	 * from the given {@link QueryResult}.
	 * <p>
	 * This method should only be invoked internally from the
	 * {@link ReuseOracle} unless you know exactly what you are doing (you may
	 * want to create a predefined reuse tree before start learning).
	 * 
	 * @param query
	 * @param queryResult
	 * 
	 * @throws ReuseException if non deterministic behavior is detected
	 */
	public synchronized void insert(Word<I> query, QueryResult<S, O> queryResult) {
		insert(query, getRoot(), queryResult);
	}

	/**
	 * Inserts the given {@link Word} (suffix of a membership query) with
	 * {@link QueryResult} (suffix output) into the tree starting from the
	 * {@link ReuseNode} (contains prefix with prefix output) in the tree. For
	 * the longest known prefix of the suffix from the given {@link Word} there
	 * will be no new nodes or edges created.
	 * <p>
	 * Will be called from the {@link ReuseOracle} if an available system state
	 * was reused for the query (otherwise {@link #insert(Word, QueryResult)}
	 * would be called). The old system state was already removed from the
	 * {@link ReuseNode} (through {@link #fetchSystemState(Word)}) 
	 * if the ''invalidateSystemstates'' flag in the {@link ReuseOracle}
	 * was set to <code>true</code>.
	 * <p>
	 * This method should only be invoked internally from the
	 * {@link ReuseOracle} unless you know exactly what you are doing (you may
	 * want to create a predefined reuse tree before start learning).
	 * 
	 * @param query
	 * @param sink
	 * @param queryResult
	 * 
	 * @throws ReuseException if non deterministic behavior is detected
	 */
	public synchronized void insert(Word<I> query, ReuseNode<S, I, O> sink,
			QueryResult<S, O> queryResult) {
		if (queryResult == null) {
			String msg = "The queryResult is not allowed to be null.";
			throw new IllegalArgumentException(msg);
		}
		if (sink == null) {
			String msg = "Node is not allowed to be null, called wrong method?";
			throw new IllegalArgumentException(msg);
		}
		if (query.size() != queryResult.output.size()) {
			String msg = "Size mismatch: " + query + "/" + queryResult.output;
			throw new IllegalArgumentException(msg);
		}

		for (int i = 0; i < query.size(); i++) {
			I in = query.getSymbol(i);
			O out = queryResult.output.getSymbol(i);
			ReuseNode<S, I, O> rn;

			ReuseEdge<S, I, O> edge = sink.getEdgeWithInput(alphabet.getSymbolIndex(in));
			if (edge != null) {
				if (Objects.equals(edge.getOutput(), out)) {
					sink = edge.getTarget();
					continue;
				}

				StringBuilder sb = new StringBuilder();
				sb.append("Conflict: input '");
				sb.append(query).append("', output '");
				sb.append(queryResult.output).append("', i=");
				sb.append(i).append(", cached output '");
				sb.append(edge.getOutput()).append("'");
				throw new ReuseException(sb.toString());
			}

			if (failureOutputSymbols != null && failureOutputSymbols.contains(out)) {
				rn = sink;
			} else if (invariantInputSymbols != null && invariantInputSymbols.contains(in)) {
				rn = sink;
			} else {
				rn = new ReuseNode<>(nodeCount++, alphabetSize);
			}

			int index = alphabet.getSymbolIndex(in);
			sink.addEdge(index, new ReuseEdge<>(sink, rn, in, out));
			sink = rn;
		}
		sink.setSystemState(queryResult.newState);
	}
	
	/*
	 * (non-Javadoc)
	 * @see net.automatalib.graphs.Graph#getNodes()
	 */
	@Override
	public Collection<ReuseNode<S, I, O>> getNodes() {
		Collection<ReuseNode<S, I, O>> collection = new ArrayList<>();
		appendNodesRecursively(collection, getRoot());
		return collection;
	}
	
	private void appendNodesRecursively(Collection<ReuseNode<S, I, O>> nodes, ReuseNode<S, I, O> current) {
		nodes.add(current);
		for (int i=0; i<alphabetSize; i++) {
			ReuseEdge<S, I, O> reuseEdge = current.getEdgeWithInput(i);
			if (reuseEdge == null) {
				continue;
			}
			if (!current.equals(reuseEdge.getTarget())) {
				appendNodesRecursively(nodes, reuseEdge.getTarget());
			}
		}
	}

	/*
	 * (non-Javadoc)
	 * @see net.automatalib.graphs.IndefiniteGraph#getOutgoingEdges(java.lang.Object)
	 */
	@Override
	public synchronized Collection<ReuseEdge<S, I, O>> getOutgoingEdges(ReuseNode<S, I, O> node) {
		return node.getEdges();
	}

	/*
	 * (non-Javadoc)
	 * @see net.automatalib.graphs.IndefiniteGraph#getTarget(java.lang.Object)
	 */
	@Override
	public synchronized ReuseNode<S, I, O> getTarget(ReuseEdge<S, I, O> edge) {
		if (edge != null)
			return edge.getTarget();
		return null;
	}

	/*
	 * (non-Javadoc)
	 * @see net.automatalib.graphs.dot.DOTPlottableGraph#getGraphDOTHelper()
	 */
	@Override
	public synchronized GraphDOTHelper<ReuseNode<S, I, O>, ReuseEdge<S, I, O>> getGraphDOTHelper() {
		return new ReuseTreeDotHelper<>();
	}
}<|MERGE_RESOLUTION|>--- conflicted
+++ resolved
@@ -208,12 +208,8 @@
 	 * {@link #setSystemStateHandler(SystemStateHandler)}) will <b>not</b> be
 	 * informed about any disposings.
 	 */
-<<<<<<< HEAD
 	public synchronized void clearTree() {
-=======
-	public void clearTree() {
 		this.nodeCount = 0;
->>>>>>> 569b28f9
 		this.root = new ReuseNode<>(nodeCount++, alphabetSize);
 		this.invariantInputSymbols.clear();
 		this.failureOutputSymbols.clear();
@@ -230,11 +226,7 @@
 	 *            Not allowed to be <code>null</code>.
 	 * @return
 	 */
-<<<<<<< HEAD
-	public synchronized NodeResult<S, I, O> getReuseableSystemState(Word<I> query) {
-=======
-	public NodeResult<S,I,O> fetchSystemState(Word<I> query) {
->>>>>>> 569b28f9
+	public synchronized NodeResult<S,I,O> fetchSystemState(Word<I> query) {
 		if (query == null) {
 			String msg = "Query is not allowed to be null.";
 			throw new IllegalArgumentException(msg);
