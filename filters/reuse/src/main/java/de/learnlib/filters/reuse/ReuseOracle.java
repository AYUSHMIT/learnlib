--- conflicted
+++ resolved
@@ -76,13 +76,8 @@
 
 	public static class ReuseOracleBuilder<S,I,O> {
 		private final Alphabet<I> alphabet;
-<<<<<<< HEAD
 		private final ReuseCapableOracleFactory<S,I,O> factory;
-		private final boolean invalidateSystemstates;
-=======
-		private final ReuseCapableOracle<S,I,O> sul;
->>>>>>> 26612f09
-		
+
 		private boolean invalidateSystemstates = true;
 		private SystemStateHandler<S> systemStateHandler;
 		private Set<I> invariantInputSymbols;
@@ -90,17 +85,9 @@
 		
 		public ReuseOracleBuilder(
 				Alphabet<I> alphabet, 
-<<<<<<< HEAD
-				ReuseCapableOracleFactory<S, I, O> factory,
-				boolean invalidateSystemstates) {
+				ReuseCapableOracleFactory<S, I, O> factory) {
 			this.alphabet = alphabet;
 			this.factory = factory;
-			this.invalidateSystemstates = invalidateSystemstates;
-=======
-				ReuseCapableOracle<S, I, O> sul) {
-			this.alphabet = alphabet;
-			this.sul = sul;
->>>>>>> 26612f09
 		}
 		
 		public ReuseOracleBuilder<S,I,O> withSystemStateHandler(SystemStateHandler<S> systemStateHandler) {
@@ -132,13 +119,8 @@
 	 * Default constructor.
 	 */
 	private ReuseOracle(ReuseOracleBuilder<S,I,O> builder) {
-<<<<<<< HEAD
 		this.factory = builder.factory;
-		this.tree = new ReuseTreeBuilder<S,I,O>(builder.alphabet, builder.invalidateSystemstates)
-=======
-		this.reuseCapableOracle = builder.sul;
 		this.tree = new ReuseTreeBuilder<S,I,O>(builder.alphabet)
->>>>>>> 26612f09
 				.withSystemStateHandler(builder.systemStateHandler)
 				.withFailureOutputs(builder.failureOutputSymbols)
 				.withInvariantInputs(builder.invariantInputSymbols)
