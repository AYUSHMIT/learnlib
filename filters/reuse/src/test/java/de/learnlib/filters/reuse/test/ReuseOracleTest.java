/* Copyright (C) 2013 TU Dortmund
 * This file is part of LearnLib, http://www.learnlib.de/.
 * 
 * LearnLib is free software; you can redistribute it and/or
 * modify it under the terms of the GNU Lesser General Public
 * License version 3.0 as published by the Free Software Foundation.
 * 
 * LearnLib is distributed in the hope that it will be useful,
 * but WITHOUT ANY WARRANTY; without even the implied warranty of
 * MERCHANTABILITY or FITNESS FOR A PARTICULAR PURPOSE.  See the GNU
 * Lesser General Public License for more details.
 * 
 * You should have received a copy of the GNU Lesser General Public
 * License along with LearnLib; if not, see
 * <http://www.gnu.de/documents/lgpl.en.html>.
 */
package de.learnlib.filters.reuse.test;

import de.learnlib.filters.reuse.ReuseCapableOracleFactory;
import net.automatalib.words.Alphabet;
import net.automatalib.words.Word;
import net.automatalib.words.WordBuilder;
import net.automatalib.words.impl.Alphabets;

import org.testng.Assert;
import org.testng.annotations.BeforeMethod;
import org.testng.annotations.Test;

import de.learnlib.filters.reuse.ReuseCapableOracle;
import de.learnlib.filters.reuse.ReuseCapableOracle.QueryResult;
import de.learnlib.filters.reuse.ReuseException;
import de.learnlib.filters.reuse.ReuseOracle;
import de.learnlib.filters.reuse.ReuseOracle.ReuseOracleBuilder;
import de.learnlib.filters.reuse.tree.ReuseNode.NodeResult;

/**
 * Simple tests for the reuse oracle without domain knowledge.
 *  
 * @author Oliver Bauer <oliver.bauer@tu-dortmund.de>
 */
public class ReuseOracleTest {
	private ReuseOracle<Integer, Integer, String> reuseOracle;

	/**
	 * {@inheritDoc}.
	 */
	@BeforeMethod
	protected void setUp() {
		// We don't use this oracle, we directly test against the reuse tree!
		final ReuseCapableOracle<Integer, Integer, String> reuseCapableOracle =
				new ReuseCapableOracle<Integer, Integer, String>() {

			@Override
			public QueryResult<Integer, String> continueQuery(
					Word<Integer> trace, Integer s) {
				return null;
			}

			@Override
			public QueryResult<Integer, String> processQuery(
					Word<Integer> trace) {
				return null;
			}
		};

		ReuseCapableOracleFactory<Integer, Integer, String> factory =
				new ReuseCapableOracleFactory<Integer, Integer, String>() {

			@Override
			public ReuseCapableOracle<Integer, Integer, String> createOracle() {
				return reuseCapableOracle;
			}
		};
		
		Alphabet<Integer> alphabet = Alphabets.integers(0, 10);
<<<<<<< HEAD
		reuseOracle = new ReuseOracle<>(alphabet, factory);
=======
		
		reuseOracle = new ReuseOracleBuilder<Integer, Integer, String>(alphabet,reuseCapableOracle,true)
				.build();
>>>>>>> 569b28f9
	}
	
	@Test
	public void testTreeIsEmpty() {
		NodeResult<Integer, Integer, String> node = null;

		node = reuseOracle.getReuseTree().fetchSystemState(getInput(0));
		Assert.assertNull(node);
		
		node = reuseOracle.getReuseTree().fetchSystemState(getInput(1));
		Assert.assertNull(node);

		node = reuseOracle.getReuseTree().fetchSystemState(getInput(2));
		Assert.assertNull(node);
	}
	
	@Test(dependsOnMethods={"testTreeIsEmpty"})
	public void testTreeIsAbleToCache() {
		// Add one entry (1,ok)
		QueryResult<Integer, String> qr = new QueryResult<Integer, String>(getOutput("ok"), 1);
		reuseOracle.getReuseTree().insert(getInput(1), qr);
		
		// check that query (1) is already known and has same output than before
		Word<String> known = reuseOracle.getReuseTree().getOutput(getInput(1));
		Assert.assertNotNull(known);
		Assert.assertEquals(known, getOutput("ok"));
	}
	
	@Test(dependsOnMethods={
			"testTreeIsAbleToCache"})
	public void testTreeDoesNotPump() {
		// Add one entry (0,ok) 
		QueryResult<Integer, String> qr = new QueryResult<Integer, String>(getOutput("ok"), 0);
		reuseOracle.getReuseTree().insert(getInput(0), qr);
		
		Word<String> known = reuseOracle.getReuseTree().getOutput(getInput(0,0,0,0));
		// no model invariant input was defined...
		Assert.assertNull(known);
	}
	
	@Test
	public void testNoReusePossible() {
		QueryResult<Integer, String> qr = new QueryResult<Integer, String>(getOutput("ok","ok"), 2);
		reuseOracle.getReuseTree().insert(getInput(1, 1), qr);
		/**
		 * Should result in
		 * <pre>
		 *  o
		 *  | 1/ok
		 *  o
		 *  | 1/ok
		 *  *
		 * </pre>
		 */
		// now we use query 12, no reuse possible
		NodeResult<Integer, Integer, String> node = reuseOracle.getReuseTree().fetchSystemState(getInput(1,2));
		Assert.assertNull(node);
	}
	
	@Test
	public void testReusePossible() {
		QueryResult<Integer, String> qr = new QueryResult<Integer, String>(getOutput("ok","ok"), 2);
		reuseOracle.getReuseTree().insert(getInput(1, 1), qr);
		
		/**
		 * Should result in
		 * <pre>
		 *  o
		 *  | 1/ok
		 *  o
		 *  | 1/ok
		 *  *
		 * </pre>
		 */
		
		// now we use query 111, reuse possible:)
		NodeResult<Integer, Integer, String> node = reuseOracle.getReuseTree().fetchSystemState(getInput(1,1,1));
		Assert.assertNotNull(node);
		
		Integer systemState = node.systemState;
		
		Assert.assertNotNull(systemState);
		Assert.assertTrue(systemState.equals(new Integer(2)));
		
		// we have automatic invalidation, so the reuseNode already has system state set to null
		// and although querying again reveals nothing reusable
		Integer invSystemState = node.reuseNode.getSystemState();
		Assert.assertNull(invSystemState);
		node = reuseOracle.getReuseTree().fetchSystemState(getInput(1,1,1));
		Assert.assertNull(node);
	}
	
	@Test(dependsOnMethods = {"testNoReusePossible"})
	public void testReusePossibleWithInvalidation() {
		QueryResult<Integer, String> qr = new QueryResult<Integer, String>(getOutput("ok","ok"), 2);
		reuseOracle.getReuseTree().insert(getInput(1, 1), qr);
		
		/**
		 * Should result in
		 * <pre>
		 *  o
		 *  | 1/ok
		 *  o
		 *  | 1/ok
		 *  *
		 * </pre>
		 */
		
		// now we check query 112, reuse possible in 11
		NodeResult<Integer, Integer, String> node = reuseOracle.getReuseTree().fetchSystemState(getInput(1,1,2));
		Assert.assertNotNull(node);
		Assert.assertTrue(node.prefixLength == 2); // query '1 1'

		qr = new QueryResult<Integer, String>(getOutput("ok"), 4);
		reuseOracle.getReuseTree().insert(getInput(2), node.reuseNode, qr);
		
		/**
		 * Should result in
		 * <pre>
		 *  o
		 *  | 1/ok
		 *  o
		 *  | 1/ok
		 *  o
		 *  | 2/ok
		 *  *
		 * </pre>
		 */
		
		// we check that 113 has no reusable prefix, since we invalidated the last system state:
		node = reuseOracle.getReuseTree().fetchSystemState(getInput(1,1,3));
		Assert.assertNull(node);

		// but 1123 should have a reusable prefix via the new 112
		node = reuseOracle.getReuseTree().fetchSystemState(getInput(1,1,2,3));
		Assert.assertNotNull(node);
	}

	@Test(expectedExceptions= {ReuseException.class})	
	public void testConflictException() {
		/**
		 * Create:
		 * <pre>
		 *       o
		 *       | 1/ok
		 *       o
		 *       | 1/ok
		 *  -----o-----
		 *  | 4/ok    | 2/ok
		 *  *         *
		 * </pre>
		 */		
		QueryResult<Integer, String> qr = new QueryResult<Integer, String>(getOutput("ok","ok","ok"), 6);
		reuseOracle.getReuseTree().insert(getInput(1, 1, 4), qr);
		
		qr = new QueryResult<Integer, String>(getOutput("ok","ok","ok"), 4);
		reuseOracle.getReuseTree().insert(getInput(1, 1, 2), qr);
		
		// Here reuse tree should throw a reuse exception when adding (113/ok differentout notimportant)
		qr = new QueryResult<Integer, String>(getOutput("ok","different","notimp"), 5);
		reuseOracle.getReuseTree().insert(getInput(1, 1, 3), qr);
	}
	
	private Word<Integer> getInput(Integer... param){
		WordBuilder<Integer> wb = new WordBuilder<>();
		for (int j=0; j<param.length; j++) {
			wb.add(param[j]);
		}
		return wb.toWord();
	}
	
	private Word<String> getOutput(String... param){
		WordBuilder<String> wb = new WordBuilder<>();
		for (int j=0; j<param.length; j++) {
			wb.add(param[j]);
		}
		return wb.toWord();
	}
}<|MERGE_RESOLUTION|>--- conflicted
+++ resolved
@@ -73,13 +73,9 @@
 		};
 		
 		Alphabet<Integer> alphabet = Alphabets.integers(0, 10);
-<<<<<<< HEAD
-		reuseOracle = new ReuseOracle<>(alphabet, factory);
-=======
-		
-		reuseOracle = new ReuseOracleBuilder<Integer, Integer, String>(alphabet,reuseCapableOracle,true)
+
+		reuseOracle = new ReuseOracleBuilder<>(alphabet,factory,true)
 				.build();
->>>>>>> 569b28f9
 	}
 	
 	@Test
