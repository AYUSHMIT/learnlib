<?xml version="1.0"?>
<project xmlns="http://maven.apache.org/POM/4.0.0" xmlns:xsi="http://www.w3.org/2001/XMLSchema-instance"
		 xsi:schemaLocation="http://maven.apache.org/POM/4.0.0 http://maven.apache.org/xsd/maven-4.0.0.xsd">
	<modelVersion>4.0.0</modelVersion>

	<parent>
		<artifactId>learnlib-os-parent</artifactId>
		<groupId>de.ls5.learnlib</groupId>
		<version>0.9-SNAPSHOT</version>
		<relativePath>../pom.xml</relativePath>
	</parent>

<<<<<<< HEAD
	<artifactId>learnlib-os-impl</artifactId>
	<name>learnlib-os-impl</name>

	<dependencies>
		<dependency>
			<groupId>${project.groupId}</groupId>
			<artifactId>learnlib-os-api</artifactId>
			<version>${project.version}</version>
		</dependency>
		<dependency>
			<groupId>de.ls5.automata</groupId>
			<artifactId>automata-api</artifactId>
			<version>0.2-SNAPSHOT</version>
		</dependency>
		<dependency>
			<groupId>org.testng</groupId>
			<artifactId>testng</artifactId>
			<version>6.8</version>
			<scope>test</scope>
		</dependency>
	</dependencies>

=======
    <artifactId>learnlib-os-impl</artifactId>
    <name>learnlib-os-impl</name>
    <build>
        <plugins>
            <plugin>
                <groupId>org.apache.maven.plugins</groupId>
                <artifactId>maven-compiler-plugin</artifactId>
                <version>2.3.2</version>
                <configuration>
                    <source>1.7</source>
                    <target>1.7</target>
                </configuration>
            </plugin>
        </plugins>
    </build>
    <dependencies>
        <dependency>
            <groupId>${project.groupId}</groupId>
            <artifactId>learnlib-os-api</artifactId>
            <version>${project.version}</version>
        </dependency>
        <dependency>
            <groupId>net.automatalib</groupId>
            <artifactId>automata-api</artifactId>
        </dependency>
        <dependency>
            <groupId>net.automatalib</groupId>
            <artifactId>automata-core</artifactId>
        </dependency>
        <dependency>
            <groupId>net.automatalib</groupId>
            <artifactId>automata-util</artifactId>
        </dependency>
        <dependency>
            <groupId>junit</groupId>
            <artifactId>junit</artifactId>
        </dependency>
    </dependencies>
    
>>>>>>> 41c65bd7
</project><|MERGE_RESOLUTION|>--- conflicted
+++ resolved
@@ -1,39 +1,14 @@
 <?xml version="1.0"?>
-<project xmlns="http://maven.apache.org/POM/4.0.0" xmlns:xsi="http://www.w3.org/2001/XMLSchema-instance"
-		 xsi:schemaLocation="http://maven.apache.org/POM/4.0.0 http://maven.apache.org/xsd/maven-4.0.0.xsd">
-	<modelVersion>4.0.0</modelVersion>
+<project xmlns="http://maven.apache.org/POM/4.0.0" xmlns:xsi="http://www.w3.org/2001/XMLSchema-instance" xsi:schemaLocation="http://maven.apache.org/POM/4.0.0 http://maven.apache.org/xsd/maven-4.0.0.xsd">
+    <modelVersion>4.0.0</modelVersion>
 
-	<parent>
-		<artifactId>learnlib-os-parent</artifactId>
-		<groupId>de.ls5.learnlib</groupId>
-		<version>0.9-SNAPSHOT</version>
-		<relativePath>../pom.xml</relativePath>
-	</parent>
+    <parent>
+        <artifactId>learnlib-os-parent</artifactId>
+        <groupId>de.ls5.learnlib</groupId>
+        <version>0.9-SNAPSHOT</version>
+        <relativePath>../pom.xml</relativePath>        
+    </parent>
 
-<<<<<<< HEAD
-	<artifactId>learnlib-os-impl</artifactId>
-	<name>learnlib-os-impl</name>
-
-	<dependencies>
-		<dependency>
-			<groupId>${project.groupId}</groupId>
-			<artifactId>learnlib-os-api</artifactId>
-			<version>${project.version}</version>
-		</dependency>
-		<dependency>
-			<groupId>de.ls5.automata</groupId>
-			<artifactId>automata-api</artifactId>
-			<version>0.2-SNAPSHOT</version>
-		</dependency>
-		<dependency>
-			<groupId>org.testng</groupId>
-			<artifactId>testng</artifactId>
-			<version>6.8</version>
-			<scope>test</scope>
-		</dependency>
-	</dependencies>
-
-=======
     <artifactId>learnlib-os-impl</artifactId>
     <name>learnlib-os-impl</name>
     <build>
@@ -71,7 +46,12 @@
             <groupId>junit</groupId>
             <artifactId>junit</artifactId>
         </dependency>
+		<dependency>
+			<groupId>org.testng</groupId>
+			<artifactId>testng</artifactId>
+			<version>6.8</version>
+			<scope>test</scope>
+		</dependency>
     </dependencies>
     
->>>>>>> 41c65bd7
 </project>