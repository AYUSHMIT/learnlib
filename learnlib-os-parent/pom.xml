<?xml version="1.0" encoding="UTF-8"?>
<project xmlns="http://maven.apache.org/POM/4.0.0" xmlns:xsi="http://www.w3.org/2001/XMLSchema-instance" xsi:schemaLocation="http://maven.apache.org/POM/4.0.0 http://maven.apache.org/xsd/maven-4.0.0.xsd">
    <modelVersion>4.0.0</modelVersion>
    
    <!--  
    =================================  PROJECT INFO ==============================  
    -->
    <groupId>de.ls5.learnlib</groupId>
    <artifactId>learnlib-parent</artifactId>
    <version>0.9-SNAPSHOT</version>
    <packaging>pom</packaging>
    <name>learnlib-parent</name>
    <url>http://www.learnlib.de</url>

    <!--  
    =================================  MODULES ===================================  
    -->
    <modules>
        <!-- core functionality -->
<<<<<<< HEAD
        <module>./learnlib-os-api</module>
        <module>./learnlib-os-impl</module>
	<module>./learnlib-os-algorithms</module>
        <module>./learnlib-os-dhc</module>
		<module>./counterexamples</module>
  </modules>
=======
        <module>./core</module>
        <module>./algorithms</module>
        <module>./test-support</module>
    </modules>
>>>>>>> c2e5bbb9

    <!--  
    =================================  PROPERTIES ================================
    -->
    <properties>
        <project.build.sourceEncoding>UTF-8</project.build.sourceEncoding>
        <!--
            dependency versions
        -->
        <version.automatalib>0.3.0-SNAPSHOT</version.automatalib>
        <version.testng>6.8</version.testng>
    </properties>


    <!--  
    =================================  BUILD PLUGINS =============================  
    -->
    <build>

        <plugins>
            <!-- 
                default assembly config
            -->
            <plugin>
                <artifactId>maven-assembly-plugin</artifactId>
                <configuration>
                    <descriptorRefs>
                        <descriptorRef>jar-with-dependencies</descriptorRef>
                    </descriptorRefs>
                </configuration>
            </plugin>

            <!-- 
                compiler plugin config
            -->            
            <plugin>
                <groupId>org.apache.maven.plugins</groupId>
                <artifactId>maven-compiler-plugin</artifactId>
                <version>2.0.2</version>
                <configuration>
                    <fork>true</fork>
                    <meminitial>128m</meminitial>
                    <maxmem>512m</maxmem>
                    <source>1.7</source>
                    <target>1.7</target>
                </configuration>
            </plugin>
            <!-- 
                attach source jars
            -->
            <plugin>
                <groupId>org.apache.maven.plugins</groupId>
                <artifactId>maven-source-plugin</artifactId>
                <executions>
                    <execution>
                        <id>attach-sources</id>
                        <goals>
                            <goal>jar</goal>
                        </goals>
                    </execution>
                </executions>
            </plugin>

        </plugins>
    </build>

    <!--  
    ===============================  PROFILES =======================  
    -->
    <profiles>
        <profile>
            <id>netbeans-private-testng</id>
            <activation>
                <property>
                    <name>netbeans.testng.action</name>
                </property>
            </activation>
            <build>
                <plugins>
                    <plugin>
                        <groupId>org.apache.maven.plugins</groupId>
                        <artifactId>maven-surefire-plugin</artifactId>
                        <version>2.11</version>
                        <configuration>
                            <suiteXmlFiles>
                                <suiteXmlFile>target/nb-private/testng-suite.xml</suiteXmlFile>
                            </suiteXmlFiles>
                        </configuration>
                    </plugin>
                </plugins>
            </build>
        </profile>
    </profiles>

            
        
    <!--  
    ===============================  DEFAULT DEP. VERSIONS =======================  
    -->
    <dependencyManagement>
        <dependencies>
            <dependency>
                <groupId>${project.groupId}</groupId>
                <artifactId>learnlib-test-support</artifactId>
                <version>${project.version}</version>
                <scope>test</scope>
            </dependency>
            <dependency>
                <groupId>${project.groupId}</groupId>
                <artifactId>learnlib-core</artifactId>
                <version>${project.version}</version>
            </dependency>                        
            <dependency>
                <groupId>net.automatalib</groupId>
                <artifactId>automata-api</artifactId>
                <version>${version.automatalib}</version>                        
            </dependency>            
            <dependency>
                <groupId>net.automatalib</groupId>
                <artifactId>automata-core</artifactId>
                <version>${version.automatalib}</version>                        
            </dependency>
            <dependency>
                <groupId>net.automatalib</groupId>
                <artifactId>automata-util</artifactId>
                <version>${version.automatalib}</version>                        
            </dependency>
            <dependency>
                <groupId>net.automatalib</groupId>
                <artifactId>automata-commons-dotutil</artifactId>
                <version>${version.automatalib}</version>                        
            </dependency>            
            <dependency>
                <groupId>org.testng</groupId>
                <artifactId>testng</artifactId>
                <version>${version.testng}</version>
                <scope>test</scope>
            </dependency>            
        </dependencies>
    </dependencyManagement>    
        
    <distributionManagement>
    </distributionManagement>

</project><|MERGE_RESOLUTION|>--- conflicted
+++ resolved
@@ -17,19 +17,10 @@
     -->
     <modules>
         <!-- core functionality -->
-<<<<<<< HEAD
-        <module>./learnlib-os-api</module>
-        <module>./learnlib-os-impl</module>
-	<module>./learnlib-os-algorithms</module>
-        <module>./learnlib-os-dhc</module>
-		<module>./counterexamples</module>
-  </modules>
-=======
         <module>./core</module>
         <module>./algorithms</module>
         <module>./test-support</module>
     </modules>
->>>>>>> c2e5bbb9
 
     <!--  
     =================================  PROPERTIES ================================
