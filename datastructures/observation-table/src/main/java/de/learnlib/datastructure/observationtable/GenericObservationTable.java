/* Copyright (C) 2013-2021 TU Dortmund
 * This file is part of LearnLib, http://www.learnlib.de/.
 *
 * Licensed under the Apache License, Version 2.0 (the "License");
 * you may not use this file except in compliance with the License.
 * You may obtain a copy of the License at
 *
 *     http://www.apache.org/licenses/LICENSE-2.0
 *
 * Unless required by applicable law or agreed to in writing, software
 * distributed under the License is distributed on an "AS IS" BASIS,
 * WITHOUT WARRANTIES OR CONDITIONS OF ANY KIND, either express or implied.
 * See the License for the specific language governing permissions and
 * limitations under the License.
 */
package de.learnlib.datastructure.observationtable;

import java.util.ArrayList;
import java.util.Collection;
import java.util.Collections;
import java.util.HashMap;
import java.util.HashSet;
import java.util.Iterator;
import java.util.List;
import java.util.Map;
import java.util.Set;

import de.learnlib.api.oracle.MembershipOracle;
import de.learnlib.api.query.DefaultQuery;
import net.automatalib.words.Alphabet;
import net.automatalib.words.Word;
import net.automatalib.words.impl.Alphabets;
import org.checkerframework.checker.nullness.qual.Nullable;

/**
 * Observation table class.
 * <p>
 * An observation table (OT) is the central data structure used by Angluin's L* algorithm, as described in the paper
 * "Learning Regular Sets from Queries and Counterexamples".
 * <p>
 * An observation table is a two-dimensional table, with rows indexed by prefixes, and columns indexed by suffixes. For
 * a prefix <code>u</code> and a suffix <code>v</code>, the respective cell contains the result of the membership query
 * <code>(u, v)</code>.
 * <p>
 * The set of prefixes (row labels) is divided into two disjoint sets: short and long prefixes. Each long prefix is a
 * one-letter extension of a short prefix; conversely, every time a prefix is added to the set of short prefixes, all
 * possible one-letter extensions are added to the set of long prefixes.
 * <p>
 * In order to derive a well-defined hypothesis from an observation table, it must satisfy two properties: closedness
 * and consistency. <ul> <li>An observation table is <b>closed</b> iff for each long prefix <code>u</code> there exists
 * a short prefix <code>u'</code> such that the row contents for both prefixes are equal. <li>An observation table is
 * <b>consistent</b> iff for every two short prefixes <code>u</code> and <code>u'</code> with identical row contents,
 * it holds that for every input symbol <code>a</code> the rows indexed by <code>ua</code> and <code>u'a</code> also
 * have identical contents. </ul>
 *
 * @param <I>
 *         input symbol type
 * @param <D>
 *         output domain type
 *
 * @author Malte Isberner
 */
<<<<<<< HEAD
public class GenericObservationTable<I, D> implements MutableObservationTable<I, D>, Serializable {
=======
public final class GenericObservationTable<I, D> implements MutableObservationTable<I, D> {
>>>>>>> fb0761dc

    protected static final int NO_ENTRY = -1;
    private final List<RowImpl<I>> shortPrefixRows = new ArrayList<>();
    // private static final int NO_ENTRY = -1;
    private final List<RowImpl<I>> longPrefixRows = new ArrayList<>();
    private final List<RowImpl<I>> allRows = new ArrayList<>();
    protected final List<List<D>> allRowContents = new ArrayList<>();
    protected final List<@Nullable RowImpl<I>> canonicalRows = new ArrayList<>();
    // private final TObjectIntMap<List<D>> rowContentIds = new TObjectIntHashMap<>(10, 0.75f, NO_ENTRY);
    protected final Map<List<D>, Integer> rowContentIds = new HashMap<>(); // TODO: replace with primitive specialization
    private final Map<Word<I>, RowImpl<I>> rowMap = new HashMap<>();
    private final List<Word<I>> suffixes = new ArrayList<>();
    private final Set<Word<I>> suffixSet = new HashSet<>();
    private final Alphabet<I> alphabet;
    private int alphabetSize;
    private int numRows;
    private boolean initialConsistencyCheckRequired;

    /**
     * Constructor.
     *
     * @param alphabet
     *         the learning alphabet.
     */
    public GenericObservationTable(Alphabet<I> alphabet) {
        this.alphabet = alphabet;
        this.alphabetSize = alphabet.size();
    }

    protected static <I, D> void buildQueries(List<DefaultQuery<I, D>> queryList,
                                            Word<I> prefix,
                                            List<? extends Word<I>> suffixes) {
        for (Word<I> suffix : suffixes) {
            queryList.add(new DefaultQuery<>(prefix, suffix));
        }
    }

    @Override
    public List<List<Row<I>>> initialize(List<Word<I>> initialShortPrefixes,
                                         List<Word<I>> initialSuffixes,
                                         MembershipOracle<I, D> oracle) {
        if (!allRows.isEmpty()) {
            throw new IllegalStateException("Called initialize, but there are already rows present");
        }

        if (!checkPrefixClosed(initialShortPrefixes)) {
            throw new IllegalArgumentException("Initial short prefixes are not prefix-closed");
        }

        if (!initialShortPrefixes.get(0).isEmpty()) {
            throw new IllegalArgumentException("First initial short prefix MUST be the empty word!");
        }

        int numSuffixes = initialSuffixes.size();
        for (Word<I> suffix : initialSuffixes) {
            if (suffixSet.add(suffix)) {
                suffixes.add(suffix);
            }
        }

        int numPrefixes = alphabet.size() * initialShortPrefixes.size() + 1;

        List<DefaultQuery<I, D>> queries = new ArrayList<>(numPrefixes * numSuffixes);

        // PASS 1: Add short prefix rows
        for (Word<I> sp : initialShortPrefixes) {
            createSpRow(sp);
            buildQueries(queries, sp, suffixes);
        }

        // PASS 2: Add missing long prefix rows
        for (RowImpl<I> spRow : shortPrefixRows) {
            Word<I> sp = spRow.getLabel();
            for (int i = 0; i < alphabet.size(); i++) {
                I sym = alphabet.getSymbol(i);
                Word<I> lp = sp.append(sym);
                RowImpl<I> succRow = rowMap.get(lp);
                if (succRow == null) {
                    succRow = createLpRow(lp);
                    buildQueries(queries, lp, suffixes);
                }
                spRow.setSuccessor(i, succRow);
            }
        }

        oracle.processQueries(queries);

        Iterator<DefaultQuery<I, D>> queryIt = queries.iterator();

        for (RowImpl<I> spRow : shortPrefixRows) {
            List<D> rowContents = new ArrayList<>(numSuffixes);
            fetchResults(queryIt, rowContents, numSuffixes);
            if (!processContents(spRow, rowContents, true)) {
                initialConsistencyCheckRequired = true;
            }
        }

        int distinctSpRows = numberOfDistinctRows();

        List<List<Row<I>>> unclosed = new ArrayList<>();

        for (RowImpl<I> spRow : shortPrefixRows) {
            for (int i = 0; i < alphabet.size(); i++) {
                RowImpl<I> succRow = spRow.getSuccessor(i);
                if (succRow.isShortPrefixRow()) {
                    continue;
                }
                List<D> rowContents = new ArrayList<>(numSuffixes);
                fetchResults(queryIt, rowContents, numSuffixes);
                if (processContents(succRow, rowContents, false)) {
                    unclosed.add(new ArrayList<>());
                }

                int id = succRow.getRowContentId();

                if (id >= distinctSpRows) {
                    unclosed.get(id - distinctSpRows).add(succRow);
                }
            }
        }

        return unclosed;
    }

    private static <I> boolean checkPrefixClosed(Collection<? extends Word<I>> initialShortPrefixes) {
        Set<Word<I>> prefixes = new HashSet<>(initialShortPrefixes);

        for (Word<I> pref : initialShortPrefixes) {
            if (!pref.isEmpty() && !prefixes.contains(pref.prefix(-1))) {
                return false;
            }
        }

        return true;
    }

    private RowImpl<I> createSpRow(Word<I> prefix) {
        RowImpl<I> newRow = new RowImpl<>(prefix, numRows++, alphabet.size());
        allRows.add(newRow);
        rowMap.put(prefix, newRow);
        shortPrefixRows.add(newRow);
        return newRow;
    }

    private RowImpl<I> createLpRow(Word<I> prefix) {
        RowImpl<I> newRow = new RowImpl<>(prefix, numRows++);
        allRows.add(newRow);
        rowMap.put(prefix, newRow);
        int idx = longPrefixRows.size();
        longPrefixRows.add(newRow);
        newRow.setLpIndex(idx);
        return newRow;
    }

    /**
     * Fetches the given number of query responses and adds them to the specified output list. Also, the query iterator
     * is advanced accordingly.
     *
     * @param queryIt
     *         the query iterator
     * @param output
     *         the output list to write to
     * @param numSuffixes
     *         the number of suffixes (queries)
     */
    protected static <I, D> void fetchResults(Iterator<DefaultQuery<I, D>> queryIt, List<D> output, int numSuffixes) {
        for (int j = 0; j < numSuffixes; j++) {
            DefaultQuery<I, D> qry = queryIt.next();
            output.add(qry.getOutput());
        }
    }

    protected boolean processContents(RowImpl<I> row, List<D> rowContents, boolean makeCanonical) {
        int contentId;
        boolean added = false;
        contentId = rowContentIds.getOrDefault(rowContents, NO_ENTRY);
        if (contentId == NO_ENTRY) {
            contentId = numberOfDistinctRows();
            rowContentIds.put(rowContents, contentId);
            allRowContents.add(rowContents);
            added = true;
            if (makeCanonical) {
                canonicalRows.add(row);
            } else {
                canonicalRows.add(null);
            }
        }
        row.setRowContentId(contentId);
        return added;
    }

    @Override
    public int numberOfDistinctRows() {
        return allRowContents.size();
    }

    @Override
    public List<List<Row<I>>> addSuffix(Word<I> suffix, MembershipOracle<I, D> oracle) {
        return addSuffixes(Collections.singletonList(suffix), oracle);
    }

    @Override
    public List<List<Row<I>>> addSuffixes(Collection<? extends Word<I>> newSuffixes, MembershipOracle<I, D> oracle) {
        // we need a stable iteration order, and only List guarantees this
        List<Word<I>> newSuffixList = new ArrayList<>();
        for (Word<I> suffix : newSuffixes) {
            if (suffixSet.add(suffix)) {
                newSuffixList.add(suffix);
            }
        }

        if (newSuffixList.isEmpty()) {
            return Collections.emptyList();
        }

        int numNewSuffixes = newSuffixList.size();

        int numSpRows = shortPrefixRows.size();
        int rowCount = numSpRows + longPrefixRows.size();

        List<DefaultQuery<I, D>> queries = new ArrayList<>(rowCount * numNewSuffixes);

        for (RowImpl<I> row : shortPrefixRows) {
            buildQueries(queries, row.getLabel(), newSuffixList);
        }

        for (RowImpl<I> row : longPrefixRows) {
            buildQueries(queries, row.getLabel(), newSuffixList);
        }

        oracle.processQueries(queries);

        Iterator<DefaultQuery<I, D>> queryIt = queries.iterator();
        int oldSuffixCount = suffixes.size();

        for (RowImpl<I> row : shortPrefixRows) {
            List<D> rowContents = allRowContents.get(row.getRowContentId());
            if (rowContents.size() == oldSuffixCount) {
                rowContentIds.remove(rowContents);
                fetchResults(queryIt, rowContents, numNewSuffixes);
                rowContentIds.put(rowContents, row.getRowContentId());
            } else {
                List<D> newContents = new ArrayList<>(oldSuffixCount + numNewSuffixes);
                newContents.addAll(rowContents.subList(0, oldSuffixCount));
                fetchResults(queryIt, newContents, numNewSuffixes);
                processContents(row, newContents, true);
            }
        }

        List<List<Row<I>>> unclosed = new ArrayList<>();
        numSpRows = numberOfDistinctRows();

        for (RowImpl<I> row : longPrefixRows) {
            List<D> rowContents = allRowContents.get(row.getRowContentId());
            if (rowContents.size() == oldSuffixCount) {
                rowContentIds.remove(rowContents);
                fetchResults(queryIt, rowContents, numNewSuffixes);
                rowContentIds.put(rowContents, row.getRowContentId());
            } else {
                List<D> newContents = new ArrayList<>(oldSuffixCount + numNewSuffixes);
                newContents.addAll(rowContents.subList(0, oldSuffixCount));
                fetchResults(queryIt, newContents, numNewSuffixes);
                if (processContents(row, newContents, false)) {
                    unclosed.add(new ArrayList<>());
                }

                int id = row.getRowContentId();
                if (id >= numSpRows) {
                    unclosed.get(id - numSpRows).add(row);
                }
            }
        }

        this.suffixes.addAll(newSuffixList);

        return unclosed;
    }

    @Override
    public boolean isInitialConsistencyCheckRequired() {
        return initialConsistencyCheckRequired;
    }

    @Override
    public List<List<Row<I>>> addShortPrefixes(List<? extends Word<I>> shortPrefixes, MembershipOracle<I, D> oracle) {
        List<Row<I>> toSpRows = new ArrayList<>();

        for (Word<I> sp : shortPrefixes) {
            RowImpl<I> row = rowMap.get(sp);
            if (row != null) {
                if (row.isShortPrefixRow()) {
                    continue;
                }
            } else {
                row = createSpRow(sp);
            }
            toSpRows.add(row);
        }

        return toShortPrefixes(toSpRows, oracle);
    }

    @Override
    public List<List<Row<I>>> toShortPrefixes(List<Row<I>> lpRows, MembershipOracle<I, D> oracle) {
        List<RowImpl<I>> freshSpRows = new ArrayList<>();
        List<RowImpl<I>> freshLpRows = new ArrayList<>();

        for (Row<I> r : lpRows) {
            final RowImpl<I> row = allRows.get(r.getRowId());
            if (row.isShortPrefixRow()) {
                if (row.hasContents()) {
                    continue;
                }
                freshSpRows.add(row);
            } else {
                makeShort(row);
                if (!row.hasContents()) {
                    freshSpRows.add(row);
                }
            }

            Word<I> prefix = row.getLabel();

            for (int i = 0; i < alphabet.size(); i++) {
                I sym = alphabet.getSymbol(i);
                Word<I> lp = prefix.append(sym);
                RowImpl<I> lpRow = rowMap.get(lp);
                if (lpRow == null) {
                    lpRow = createLpRow(lp);
                    freshLpRows.add(lpRow);
                }
                row.setSuccessor(i, lpRow);
            }
        }

        int numSuffixes = suffixes.size();

        int numFreshRows = freshSpRows.size() + freshLpRows.size();
        List<DefaultQuery<I, D>> queries = new ArrayList<>(numFreshRows * numSuffixes);
        buildRowQueries(queries, freshSpRows, suffixes);
        buildRowQueries(queries, freshLpRows, suffixes);

        oracle.processQueries(queries);
        Iterator<DefaultQuery<I, D>> queryIt = queries.iterator();

        for (RowImpl<I> row : freshSpRows) {
            List<D> contents = new ArrayList<>(numSuffixes);
            fetchResults(queryIt, contents, numSuffixes);
            processContents(row, contents, true);
        }

        int numSpRows = numberOfDistinctRows();
        List<List<Row<I>>> unclosed = new ArrayList<>();

        for (RowImpl<I> row : freshLpRows) {
            List<D> contents = new ArrayList<>(numSuffixes);
            fetchResults(queryIt, contents, numSuffixes);
            if (processContents(row, contents, false)) {
                unclosed.add(new ArrayList<>());
            }

            int id = row.getRowContentId();
            if (id >= numSpRows) {
                unclosed.get(id - numSpRows).add(row);
            }
        }

        return unclosed;
    }

    private void makeShort(RowImpl<I> row) {
        if (row.isShortPrefixRow()) {
            return;
        }

        int lastIdx = longPrefixRows.size() - 1;
        RowImpl<I> last = longPrefixRows.get(lastIdx);
        int rowIdx = row.getLpIndex();
        longPrefixRows.remove(lastIdx);
        if (last != row) {
            longPrefixRows.set(rowIdx, last);
            last.setLpIndex(rowIdx);
        }

        shortPrefixRows.add(row);
        row.makeShort(alphabet.size());

        if (row.hasContents()) {
            int cid = row.getRowContentId();
            if (canonicalRows.get(cid) == null) {
                canonicalRows.set(cid, row);
            }
        }
    }

    private static <I, D> void buildRowQueries(List<DefaultQuery<I, D>> queryList,
                                               List<? extends Row<I>> rows,
                                               List<? extends Word<I>> suffixes) {
        for (Row<I> row : rows) {
            buildQueries(queryList, row.getLabel(), suffixes);
        }
    }

    @Override
    public List<D> rowContents(Row<I> row) {
        return allRowContents.get(row.getRowContentId());
    }

    @Override
    public RowImpl<I> getRow(int rowId) {
        return allRows.get(rowId);
    }

    @Override
    public int numberOfRows() {
        return shortPrefixRows.size() + longPrefixRows.size();
    }

    @Override
    public List<Word<I>> getSuffixes() {
        return suffixes;
    }

    @Override
    public boolean isInitialized() {
        return !allRows.isEmpty();
    }

    @Override
    public Alphabet<I> getInputAlphabet() {
        return alphabet;
    }

    @Override
    public Word<I> transformAccessSequence(Word<I> word) {
        Row<I> current = shortPrefixRows.get(0);
        assert current != null;

        for (I sym : word) {
            current = getRowSuccessor(current, sym);
            current = canonicalRows.get(current.getRowContentId());
            assert current != null;
        }

        return current.getLabel();
    }

    @Override
    public boolean isAccessSequence(Word<I> word) {
        Row<I> current = shortPrefixRows.get(0);

        for (I sym : word) {
            current = getRowSuccessor(current, sym);
            if (!isCanonical(current)) {
                return false;
            }
        }

        return true;
    }

    private boolean isCanonical(Row<I> row) {
        if (!row.isShortPrefixRow()) {
            return false;
        }
        int contentId = row.getRowContentId();
        return canonicalRows.get(contentId) == row;
    }

    @Override
    public List<List<Row<I>>> addAlphabetSymbol(I symbol, final MembershipOracle<I, D> oracle) {

        if (!alphabet.containsSymbol(symbol)) {
            Alphabets.toGrowingAlphabetOrThrowException(alphabet).addSymbol(symbol);
        }

        final int newAlphabetSize = alphabet.size();

        if (this.isInitialized() && this.alphabetSize < newAlphabetSize) {
            this.alphabetSize = newAlphabetSize;
            final int newSymbolIdx = alphabet.getSymbolIndex(symbol);

            final List<RowImpl<I>> shortPrefixes = shortPrefixRows;
            final List<RowImpl<I>> newLongPrefixes = new ArrayList<>(shortPrefixes.size());

            for (RowImpl<I> prefix : shortPrefixes) {
                prefix.ensureInputCapacity(newAlphabetSize);

                final Word<I> newLongPrefix = prefix.getLabel().append(symbol);
                final RowImpl<I> longPrefixRow = createLpRow(newLongPrefix);

                newLongPrefixes.add(longPrefixRow);
                prefix.setSuccessor(newSymbolIdx, longPrefixRow);
            }

            final int numLongPrefixes = newLongPrefixes.size();
            final int numSuffixes = this.numberOfSuffixes();
            final List<DefaultQuery<I, D>> queries = new ArrayList<>(numLongPrefixes * numSuffixes);

            buildRowQueries(queries, newLongPrefixes, getSuffixes());
            oracle.processQueries(queries);

            final Iterator<DefaultQuery<I, D>> queryIterator = queries.iterator();
            final List<List<Row<I>>> result = new ArrayList<>(numLongPrefixes);

            for (RowImpl<I> row : newLongPrefixes) {
                final List<D> contents = new ArrayList<>(numSuffixes);

                fetchResults(queryIterator, contents, numSuffixes);

                if (processContents(row, contents, false)) {
                    result.add(Collections.singletonList(row));
                }
            }
            return result;
        } else {
            return Collections.emptyList();
        }
    }

    @Override
    public List<Row<I>> getShortPrefixRows() {
        return Collections.unmodifiableList(shortPrefixRows);
    }

    @Override
    public Collection<Row<I>> getLongPrefixRows() {
        return Collections.unmodifiableList(longPrefixRows);
    }
}<|MERGE_RESOLUTION|>--- conflicted
+++ resolved
@@ -60,11 +60,7 @@
  *
  * @author Malte Isberner
  */
-<<<<<<< HEAD
-public class GenericObservationTable<I, D> implements MutableObservationTable<I, D>, Serializable {
-=======
-public final class GenericObservationTable<I, D> implements MutableObservationTable<I, D> {
->>>>>>> fb0761dc
+public class GenericObservationTable<I, D> implements MutableObservationTable<I, D> {
 
     protected static final int NO_ENTRY = -1;
     private final List<RowImpl<I>> shortPrefixRows = new ArrayList<>();
